# Udavit Fast-API 
import io
import os
import json
<<<<<<< HEAD
from typing import Dict, Any, Optional
from fastapi import FastAPI, File, UploadFile, Form, HTTPException, Depends, status
from fastapi.security import HTTPBearer, HTTPAuthorizationCredentials
from pydantic import BaseModel, EmailStr
=======
from typing import Dict, Any
from fastapi import FastAPI, File, UploadFile, Form, HTTPException
from pydantic import BaseModel
>>>>>>> c4b33210
from PIL import Image
from transformers import pipeline
import firebase_admin
from firebase_admin import credentials, firestore, auth
from dotenv import load_dotenv

# Load environment variables from .env file
load_dotenv()

# ------------------------
# Security
# ------------------------
security = HTTPBearer()

# ------------------------
# Hugging Face text-generation pipeline
# ------------------------
try:
    generator = pipeline("text-generation", model="sshleifer/tiny-gpt2", device=-1)
except Exception as e:
    print(f"⚠️ Warning: Could not load text generation model: {e}")
    generator = None

# ------------------------
# Firebase setup
# ------------------------
try:
    required_vars = [
        "FIREBASE_TYPE",
        "FIREBASE_PROJECT_ID",
        "FIREBASE_PRIVATE_KEY_ID",
        "FIREBASE_PRIVATE_KEY",
        "FIREBASE_CLIENT_EMAIL",
        "FIREBASE_CLIENT_ID",
        "FIREBASE_AUTH_URI",
        "FIREBASE_TOKEN_URI",
        "FIREBASE_AUTH_PROVIDER_X509_CERT_URL",
        "FIREBASE_CLIENT_X509_CERT_URL"
    ]

    if all(os.getenv(var) for var in required_vars):
        cred_dict = {
            "type": os.getenv("FIREBASE_TYPE"),
            "project_id": os.getenv("FIREBASE_PROJECT_ID"),
            "private_key_id": os.getenv("FIREBASE_PRIVATE_KEY_ID"),
            "private_key": os.getenv("FIREBASE_PRIVATE_KEY").replace("\\n", "\n"),
            "client_email": os.getenv("FIREBASE_CLIENT_EMAIL"),
            "client_id": os.getenv("FIREBASE_CLIENT_ID"),
            "auth_uri": os.getenv("FIREBASE_AUTH_URI"),
            "token_uri": os.getenv("FIREBASE_TOKEN_URI"),
            "auth_provider_x509_cert_url": os.getenv("FIREBASE_AUTH_PROVIDER_X509_CERT_URL"),
            "client_x509_cert_url": os.getenv("FIREBASE_CLIENT_X509_CERT_URL"),
        }

        cred = credentials.Certificate(cred_dict)
        firebase_admin.initialize_app(cred)
        db = firestore.client()
        projects_collection = db.collection("projects")
        users_collection = db.collection("users")
        firebase_available = True
        print("✅ Firebase initialized successfully from environment variables")
    else:
        print("⚠️ Firebase environment variables not found. Firebase features will be disabled.")
        firebase_available = False
        db = None
        projects_collection = None
        users_collection = None
except Exception as e:
    print(f"❌ Firebase initialization failed: {e}")
    firebase_available = False
    db = None
    projects_collection = None
    users_collection = None

# ------------------------
# FastAPI app
# ------------------------
app = FastAPI(title="LLaMA Project Scoring API", version="1.0")

# ------------------------
# Response models
# ------------------------
class ScoreOutput(BaseModel):
    project_id: str
    authenticity_confidence: float
    h2_score: float
    final_score: float
    status: str
    explanation: Dict[str, Any]

class UserCreate(BaseModel):
    email: EmailStr
    password: str
    display_name: str
    company: Optional[str] = None

class UserLogin(BaseModel):
    email: EmailStr
    password: str

class UserResponse(BaseModel):
    uid: str
    email: str
    display_name: str
    company: Optional[str] = None
    email_verified: bool
    created_at: str

class AuthResponse(BaseModel):
    user: UserResponse
    token: str

class PasswordResetRequest(BaseModel):
    email: EmailStr

class PasswordResetConfirm(BaseModel):
    oob_code: str
    new_password: str

# ------------------------
# Authentication middleware
# ------------------------
async def get_current_user(credentials: HTTPAuthorizationCredentials = Depends(security)) -> Dict[str, Any]:
    if not firebase_available:
        raise HTTPException(
            status_code=status.HTTP_503_SERVICE_UNAVAILABLE,
            detail="Firebase service unavailable"
        )
    
    try:
        # Verify the Firebase ID token
        decoded_token = auth.verify_id_token(credentials.credentials)
        uid = decoded_token['uid']
        
        # Get user data from Firestore
        user_doc = users_collection.document(uid).get()
        if not user_doc.exists:
            raise HTTPException(
                status_code=status.HTTP_404_NOT_FOUND,
                detail="User not found"
            )
        
        user_data = user_doc.to_dict()
        user_data['uid'] = uid
        return user_data
        
    except auth.InvalidIdTokenError:
        raise HTTPException(
            status_code=status.HTTP_401_UNAUTHORIZED,
            detail="Invalid authentication token"
        )
    except Exception as e:
        raise HTTPException(
            status_code=status.HTTP_401_UNAUTHORIZED,
            detail=f"Authentication failed: {str(e)}"
        )

# ------------------------
# Helper functions
# ------------------------
def compute_h2_score(h2_produced: float, max_h2: float = 100.0) -> float:
    if h2_produced <= 0:
        return 0.0
    return round(min(h2_produced / max_h2, 1.0), 3)

def combine_scores(auth_conf: float, h2_score: float, weights=(0.6, 0.4)) -> float:
    return round((auth_conf * weights[0] + h2_score * weights[1]) * 10, 3)

def llama_verify_text(text: str) -> Dict[str, Any]:
    if generator is None:
        return {"confidence": 0.5, "reason": "Text generation model not available"}
    
    prompt = (
        f"Assess the authenticity of this project:\n{text}\n"
        "Respond with JSON: {\"confidence\": 0..1, \"reason\": \"short explanation\"}"
    )
    try:
        response = generator(prompt, max_length=200, do_sample=False)
        content = response[0]['generated_text']
        start = content.find("{")
        end = content.rfind("}") + 1
        result_json = content[start:end] if start != -1 and end != -1 else '{}'
        result = json.loads(result_json)
        return {"confidence": float(result.get("confidence", 0.5)), "reason": result.get("reason", "")}
    except Exception as e:
        return {"confidence": 0.5, "reason": f"Text check failed: {e}"}

def verify_image(img: Image.Image) -> Dict[str, Any]:
    w, h = img.size
    return {"confidence": 0.6, "reason": "Placeholder image verification", "size": [w, h]}

# ------------------------
# Authentication endpoints
# ------------------------
@app.post("/auth/register", response_model=AuthResponse)
async def register_user(user_data: UserCreate):
    if not firebase_available:
        raise HTTPException(
            status_code=status.HTTP_503_SERVICE_UNAVAILABLE,
            detail="Firebase service unavailable"
        )
    
    try:
        # Create user in Firebase Auth
        user_record = auth.create_user(
            email=user_data.email,
            password=user_data.password,
            display_name=user_data.display_name
        )
        
        # Store additional user data in Firestore
        user_doc_data = {
            "email": user_data.email,
            "display_name": user_data.display_name,
            "company": user_data.company,
            "email_verified": user_record.email_verified,
            "created_at": user_record.user_metadata.creation_timestamp.isoformat() if user_record.user_metadata.creation_timestamp else None
        }
        
        users_collection.document(user_record.uid).set(user_doc_data)
        
        # Generate custom token for immediate login
        custom_token = auth.create_custom_token(user_record.uid)
        
        # Return user data and token
        return AuthResponse(
            user=UserResponse(
                uid=user_record.uid,
                email=user_record.email,
                display_name=user_record.display_name,
                company=user_data.company,
                email_verified=user_record.email_verified,
                created_at=user_doc_data["created_at"] or ""
            ),
            token=custom_token.decode()
        )
        
    except auth.EmailAlreadyExistsError:
        raise HTTPException(
            status_code=status.HTTP_400_BAD_REQUEST,
            detail="User with this email already exists"
        )
    except Exception as e:
        raise HTTPException(
            status_code=status.HTTP_500_INTERNAL_SERVER_ERROR,
            detail=f"Registration failed: {str(e)}"
        )

@app.post("/auth/login", response_model=AuthResponse)
async def login_user(login_data: UserLogin):
    if not firebase_available:
        raise HTTPException(
            status_code=status.HTTP_503_SERVICE_UNAVAILABLE,
            detail="Firebase service unavailable"
        )
    
    try:
        # Get user by email
        user_record = auth.get_user_by_email(login_data.email)
        
        # Get user data from Firestore
        user_doc = users_collection.document(user_record.uid).get()
        if not user_doc.exists:
            raise HTTPException(
                status_code=status.HTTP_404_NOT_FOUND,
                detail="User not found"
            )
        
        user_data = user_doc.to_dict()
        
        # Generate custom token
        custom_token = auth.create_custom_token(user_record.uid)
        
        return AuthResponse(
            user=UserResponse(
                uid=user_record.uid,
                email=user_record.email,
                display_name=user_data.get("display_name", ""),
                company=user_data.get("company"),
                email_verified=user_record.email_verified,
                created_at=user_data.get("created_at", "")
            ),
            token=custom_token.decode()
        )
        
    except auth.UserNotFoundError:
        raise HTTPException(
            status_code=status.HTTP_404_NOT_FOUND,
            detail="User not found"
        )
    except Exception as e:
        raise HTTPException(
            status_code=status.HTTP_500_INTERNAL_SERVER_ERROR,
            detail=f"Login failed: {str(e)}"
        )

@app.post("/auth/password-reset")
async def request_password_reset(reset_request: PasswordResetRequest):
    if not firebase_available:
        raise HTTPException(
            status_code=status.HTTP_503_SERVICE_UNAVAILABLE,
            detail="Firebase service unavailable"
        )
    
    try:
        # Generate password reset link
        reset_link = auth.generate_password_reset_link(reset_request.email)
        
        # In a real application, you would send this link via email
        # For now, we'll return it in the response
        return {
            "message": "Password reset link generated successfully",
            "reset_link": reset_link
        }
        
    except auth.UserNotFoundError:
        raise HTTPException(
            status_code=status.HTTP_404_NOT_FOUND,
            detail="User not found"
        )
    except Exception as e:
        raise HTTPException(
            status_code=status.HTTP_500_INTERNAL_SERVER_ERROR,
            detail=f"Password reset request failed: {str(e)}"
        )

@app.get("/auth/profile", response_model=UserResponse)
async def get_user_profile(current_user: Dict[str, Any] = Depends(get_current_user)):
    return UserResponse(
        uid=current_user["uid"],
        email=current_user["email"],
        display_name=current_user["display_name"],
        company=current_user.get("company"),
        email_verified=current_user.get("email_verified", False),
        created_at=current_user.get("created_at", "")
    )

@app.put("/auth/profile")
async def update_user_profile(
    display_name: Optional[str] = Form(None),
    company: Optional[str] = Form(None),
    current_user: Dict[str, Any] = Depends(get_current_user)
):
    if not firebase_available:
        raise HTTPException(
            status_code=status.HTTP_503_SERVICE_UNAVAILABLE,
            detail="Firebase service unavailable"
        )
    
    try:
        update_data = {}
        if display_name is not None:
            update_data["display_name"] = display_name
        if company is not None:
            update_data["company"] = company
        
        if update_data:
            # Update in Firestore
            users_collection.document(current_user["uid"]).update(update_data)
            
            # Update display name in Firebase Auth if provided
            if display_name is not None:
                auth.update_user(
                    current_user["uid"],
                    display_name=display_name
                )
        
        return {"message": "Profile updated successfully"}
        
    except Exception as e:
        raise HTTPException(
            status_code=status.HTTP_500_INTERNAL_SERVER_ERROR,
            detail=f"Profile update failed: {str(e)}"
        )

@app.delete("/auth/account")
async def delete_user_account(current_user: Dict[str, Any] = Depends(get_current_user)):
    if not firebase_available:
        raise HTTPException(
            status_code=status.HTTP_503_SERVICE_UNAVAILABLE,
            detail="Firebase service unavailable"
        )
    
    try:
        # Delete user data from Firestore
        users_collection.document(current_user["uid"]).delete()
        
        # Delete user from Firebase Auth
        auth.delete_user(current_user["uid"])
        
        return {"message": "Account deleted successfully"}
        
    except Exception as e:
        raise HTTPException(
            status_code=status.HTTP_500_INTERNAL_SERVER_ERROR,
            detail=f"Account deletion failed: {str(e)}"
        )

# ------------------------
# Protected endpoints (require authentication)
# ------------------------
@app.post("/submit", response_model=ScoreOutput)
async def submit_project(
    project_id: str = Form(...),
    startup_name: str = Form(...),
    phase: str = Form(...),
    text: str = Form(...),
    h2_produced: float = Form(...),
    file: UploadFile = File(...),
    current_user: Dict[str, Any] = Depends(get_current_user)
):
    if not firebase_available:
        raise HTTPException(status_code=503, detail="Firebase service unavailable")
    
    existing = projects_collection.document(project_id).get()
    if existing.exists:
        data = existing.to_dict()
        return ScoreOutput(
            project_id=data["project_id"],
            authenticity_confidence=data["authenticity_confidence"],
            h2_score=data["h2_score"],
            final_score=data["final_score"],
            status=data["status"],
            explanation={"reason": "Project already submitted"}
        )

    try:
        img = Image.open(io.BytesIO(await file.read())).convert("RGB")
    except Exception as e:
        raise HTTPException(status_code=400, detail=f"Invalid image: {e}")

    text_result = llama_verify_text(text)
    image_result = verify_image(img)
    authenticity_conf = round((text_result["confidence"] + image_result["confidence"]) / 2, 3)
    h2_score = compute_h2_score(h2_produced)
    final_score = combine_scores(authenticity_conf, h2_score)

    status = (
        "Approved for subsidy release" if final_score >= 6.5 and authenticity_conf >= 0.5
        else "Needs manual review" if authenticity_conf < 0.5
        else "Rejected"
    )

    projects_collection.document(project_id).set({
        "project_id": project_id,
        "startup_name": startup_name,
        "phase": phase,
        "text": text,
        "h2_produced": h2_produced,
        "image_filename": file.filename,
        "authenticity_confidence": authenticity_conf,
        "h2_score": h2_score,
        "final_score": final_score,
        "status": status,
        "user_id": current_user["uid"],
        "submitted_at": firestore.SERVER_TIMESTAMP
    })

    explanation = {
        "text_check": text_result,
        "image_check": image_result,
        "authenticity_confidence": authenticity_conf,
        "h2_normalized": h2_score,
        "weights_used": {"authenticity": 0.6, "h2": 0.4}
    }

    return ScoreOutput(
        project_id=project_id,
        authenticity_confidence=authenticity_conf,
        h2_score=h2_score,
        final_score=final_score,
        status=status,
        explanation=explanation
    )

@app.get("/submissions")
async def list_submissions(current_user: Dict[str, Any] = Depends(get_current_user)):
    if not firebase_available:
        raise HTTPException(status_code=503, detail="Firebase service unavailable")
    
    # Only show user's own submissions
    docs = projects_collection.where("user_id", "==", current_user["uid"]).stream()
    submissions = [doc.to_dict() for doc in docs]
    return {"count": len(submissions), "submissions": submissions}

@app.get("/health")
async def health_check():
    return {
        "status": "healthy",
        "firebase_available": firebase_available,
        "text_model_available": generator is not None
    }

@app.get("/")
async def root():
    return {"message": "LLaMA Project Scoring API", "version": "1.0"}
<|MERGE_RESOLUTION|>--- conflicted
+++ resolved
@@ -1,510 +1,504 @@
-# Udavit Fast-API 
-import io
-import os
-import json
-<<<<<<< HEAD
-from typing import Dict, Any, Optional
-from fastapi import FastAPI, File, UploadFile, Form, HTTPException, Depends, status
-from fastapi.security import HTTPBearer, HTTPAuthorizationCredentials
-from pydantic import BaseModel, EmailStr
-=======
-from typing import Dict, Any
-from fastapi import FastAPI, File, UploadFile, Form, HTTPException
-from pydantic import BaseModel
->>>>>>> c4b33210
-from PIL import Image
-from transformers import pipeline
-import firebase_admin
-from firebase_admin import credentials, firestore, auth
-from dotenv import load_dotenv
-
-# Load environment variables from .env file
-load_dotenv()
-
-# ------------------------
-# Security
-# ------------------------
-security = HTTPBearer()
-
-# ------------------------
-# Hugging Face text-generation pipeline
-# ------------------------
-try:
-    generator = pipeline("text-generation", model="sshleifer/tiny-gpt2", device=-1)
-except Exception as e:
-    print(f"⚠️ Warning: Could not load text generation model: {e}")
-    generator = None
-
-# ------------------------
-# Firebase setup
-# ------------------------
-try:
-    required_vars = [
-        "FIREBASE_TYPE",
-        "FIREBASE_PROJECT_ID",
-        "FIREBASE_PRIVATE_KEY_ID",
-        "FIREBASE_PRIVATE_KEY",
-        "FIREBASE_CLIENT_EMAIL",
-        "FIREBASE_CLIENT_ID",
-        "FIREBASE_AUTH_URI",
-        "FIREBASE_TOKEN_URI",
-        "FIREBASE_AUTH_PROVIDER_X509_CERT_URL",
-        "FIREBASE_CLIENT_X509_CERT_URL"
-    ]
-
-    if all(os.getenv(var) for var in required_vars):
-        cred_dict = {
-            "type": os.getenv("FIREBASE_TYPE"),
-            "project_id": os.getenv("FIREBASE_PROJECT_ID"),
-            "private_key_id": os.getenv("FIREBASE_PRIVATE_KEY_ID"),
-            "private_key": os.getenv("FIREBASE_PRIVATE_KEY").replace("\\n", "\n"),
-            "client_email": os.getenv("FIREBASE_CLIENT_EMAIL"),
-            "client_id": os.getenv("FIREBASE_CLIENT_ID"),
-            "auth_uri": os.getenv("FIREBASE_AUTH_URI"),
-            "token_uri": os.getenv("FIREBASE_TOKEN_URI"),
-            "auth_provider_x509_cert_url": os.getenv("FIREBASE_AUTH_PROVIDER_X509_CERT_URL"),
-            "client_x509_cert_url": os.getenv("FIREBASE_CLIENT_X509_CERT_URL"),
-        }
-
-        cred = credentials.Certificate(cred_dict)
-        firebase_admin.initialize_app(cred)
-        db = firestore.client()
-        projects_collection = db.collection("projects")
-        users_collection = db.collection("users")
-        firebase_available = True
-        print("✅ Firebase initialized successfully from environment variables")
-    else:
-        print("⚠️ Firebase environment variables not found. Firebase features will be disabled.")
-        firebase_available = False
-        db = None
-        projects_collection = None
-        users_collection = None
-except Exception as e:
-    print(f"❌ Firebase initialization failed: {e}")
-    firebase_available = False
-    db = None
-    projects_collection = None
-    users_collection = None
-
-# ------------------------
-# FastAPI app
-# ------------------------
-app = FastAPI(title="LLaMA Project Scoring API", version="1.0")
-
-# ------------------------
-# Response models
-# ------------------------
-class ScoreOutput(BaseModel):
-    project_id: str
-    authenticity_confidence: float
-    h2_score: float
-    final_score: float
-    status: str
-    explanation: Dict[str, Any]
-
-class UserCreate(BaseModel):
-    email: EmailStr
-    password: str
-    display_name: str
-    company: Optional[str] = None
-
-class UserLogin(BaseModel):
-    email: EmailStr
-    password: str
-
-class UserResponse(BaseModel):
-    uid: str
-    email: str
-    display_name: str
-    company: Optional[str] = None
-    email_verified: bool
-    created_at: str
-
-class AuthResponse(BaseModel):
-    user: UserResponse
-    token: str
-
-class PasswordResetRequest(BaseModel):
-    email: EmailStr
-
-class PasswordResetConfirm(BaseModel):
-    oob_code: str
-    new_password: str
-
-# ------------------------
-# Authentication middleware
-# ------------------------
-async def get_current_user(credentials: HTTPAuthorizationCredentials = Depends(security)) -> Dict[str, Any]:
-    if not firebase_available:
-        raise HTTPException(
-            status_code=status.HTTP_503_SERVICE_UNAVAILABLE,
-            detail="Firebase service unavailable"
-        )
-    
-    try:
-        # Verify the Firebase ID token
-        decoded_token = auth.verify_id_token(credentials.credentials)
-        uid = decoded_token['uid']
-        
-        # Get user data from Firestore
-        user_doc = users_collection.document(uid).get()
-        if not user_doc.exists:
-            raise HTTPException(
-                status_code=status.HTTP_404_NOT_FOUND,
-                detail="User not found"
-            )
-        
-        user_data = user_doc.to_dict()
-        user_data['uid'] = uid
-        return user_data
-        
-    except auth.InvalidIdTokenError:
-        raise HTTPException(
-            status_code=status.HTTP_401_UNAUTHORIZED,
-            detail="Invalid authentication token"
-        )
-    except Exception as e:
-        raise HTTPException(
-            status_code=status.HTTP_401_UNAUTHORIZED,
-            detail=f"Authentication failed: {str(e)}"
-        )
-
-# ------------------------
-# Helper functions
-# ------------------------
-def compute_h2_score(h2_produced: float, max_h2: float = 100.0) -> float:
-    if h2_produced <= 0:
-        return 0.0
-    return round(min(h2_produced / max_h2, 1.0), 3)
-
-def combine_scores(auth_conf: float, h2_score: float, weights=(0.6, 0.4)) -> float:
-    return round((auth_conf * weights[0] + h2_score * weights[1]) * 10, 3)
-
-def llama_verify_text(text: str) -> Dict[str, Any]:
-    if generator is None:
-        return {"confidence": 0.5, "reason": "Text generation model not available"}
-    
-    prompt = (
-        f"Assess the authenticity of this project:\n{text}\n"
-        "Respond with JSON: {\"confidence\": 0..1, \"reason\": \"short explanation\"}"
-    )
-    try:
-        response = generator(prompt, max_length=200, do_sample=False)
-        content = response[0]['generated_text']
-        start = content.find("{")
-        end = content.rfind("}") + 1
-        result_json = content[start:end] if start != -1 and end != -1 else '{}'
-        result = json.loads(result_json)
-        return {"confidence": float(result.get("confidence", 0.5)), "reason": result.get("reason", "")}
-    except Exception as e:
-        return {"confidence": 0.5, "reason": f"Text check failed: {e}"}
-
-def verify_image(img: Image.Image) -> Dict[str, Any]:
-    w, h = img.size
-    return {"confidence": 0.6, "reason": "Placeholder image verification", "size": [w, h]}
-
-# ------------------------
-# Authentication endpoints
-# ------------------------
-@app.post("/auth/register", response_model=AuthResponse)
-async def register_user(user_data: UserCreate):
-    if not firebase_available:
-        raise HTTPException(
-            status_code=status.HTTP_503_SERVICE_UNAVAILABLE,
-            detail="Firebase service unavailable"
-        )
-    
-    try:
-        # Create user in Firebase Auth
-        user_record = auth.create_user(
-            email=user_data.email,
-            password=user_data.password,
-            display_name=user_data.display_name
-        )
-        
-        # Store additional user data in Firestore
-        user_doc_data = {
-            "email": user_data.email,
-            "display_name": user_data.display_name,
-            "company": user_data.company,
-            "email_verified": user_record.email_verified,
-            "created_at": user_record.user_metadata.creation_timestamp.isoformat() if user_record.user_metadata.creation_timestamp else None
-        }
-        
-        users_collection.document(user_record.uid).set(user_doc_data)
-        
-        # Generate custom token for immediate login
-        custom_token = auth.create_custom_token(user_record.uid)
-        
-        # Return user data and token
-        return AuthResponse(
-            user=UserResponse(
-                uid=user_record.uid,
-                email=user_record.email,
-                display_name=user_record.display_name,
-                company=user_data.company,
-                email_verified=user_record.email_verified,
-                created_at=user_doc_data["created_at"] or ""
-            ),
-            token=custom_token.decode()
-        )
-        
-    except auth.EmailAlreadyExistsError:
-        raise HTTPException(
-            status_code=status.HTTP_400_BAD_REQUEST,
-            detail="User with this email already exists"
-        )
-    except Exception as e:
-        raise HTTPException(
-            status_code=status.HTTP_500_INTERNAL_SERVER_ERROR,
-            detail=f"Registration failed: {str(e)}"
-        )
-
-@app.post("/auth/login", response_model=AuthResponse)
-async def login_user(login_data: UserLogin):
-    if not firebase_available:
-        raise HTTPException(
-            status_code=status.HTTP_503_SERVICE_UNAVAILABLE,
-            detail="Firebase service unavailable"
-        )
-    
-    try:
-        # Get user by email
-        user_record = auth.get_user_by_email(login_data.email)
-        
-        # Get user data from Firestore
-        user_doc = users_collection.document(user_record.uid).get()
-        if not user_doc.exists:
-            raise HTTPException(
-                status_code=status.HTTP_404_NOT_FOUND,
-                detail="User not found"
-            )
-        
-        user_data = user_doc.to_dict()
-        
-        # Generate custom token
-        custom_token = auth.create_custom_token(user_record.uid)
-        
-        return AuthResponse(
-            user=UserResponse(
-                uid=user_record.uid,
-                email=user_record.email,
-                display_name=user_data.get("display_name", ""),
-                company=user_data.get("company"),
-                email_verified=user_record.email_verified,
-                created_at=user_data.get("created_at", "")
-            ),
-            token=custom_token.decode()
-        )
-        
-    except auth.UserNotFoundError:
-        raise HTTPException(
-            status_code=status.HTTP_404_NOT_FOUND,
-            detail="User not found"
-        )
-    except Exception as e:
-        raise HTTPException(
-            status_code=status.HTTP_500_INTERNAL_SERVER_ERROR,
-            detail=f"Login failed: {str(e)}"
-        )
-
-@app.post("/auth/password-reset")
-async def request_password_reset(reset_request: PasswordResetRequest):
-    if not firebase_available:
-        raise HTTPException(
-            status_code=status.HTTP_503_SERVICE_UNAVAILABLE,
-            detail="Firebase service unavailable"
-        )
-    
-    try:
-        # Generate password reset link
-        reset_link = auth.generate_password_reset_link(reset_request.email)
-        
-        # In a real application, you would send this link via email
-        # For now, we'll return it in the response
-        return {
-            "message": "Password reset link generated successfully",
-            "reset_link": reset_link
-        }
-        
-    except auth.UserNotFoundError:
-        raise HTTPException(
-            status_code=status.HTTP_404_NOT_FOUND,
-            detail="User not found"
-        )
-    except Exception as e:
-        raise HTTPException(
-            status_code=status.HTTP_500_INTERNAL_SERVER_ERROR,
-            detail=f"Password reset request failed: {str(e)}"
-        )
-
-@app.get("/auth/profile", response_model=UserResponse)
-async def get_user_profile(current_user: Dict[str, Any] = Depends(get_current_user)):
-    return UserResponse(
-        uid=current_user["uid"],
-        email=current_user["email"],
-        display_name=current_user["display_name"],
-        company=current_user.get("company"),
-        email_verified=current_user.get("email_verified", False),
-        created_at=current_user.get("created_at", "")
-    )
-
-@app.put("/auth/profile")
-async def update_user_profile(
-    display_name: Optional[str] = Form(None),
-    company: Optional[str] = Form(None),
-    current_user: Dict[str, Any] = Depends(get_current_user)
-):
-    if not firebase_available:
-        raise HTTPException(
-            status_code=status.HTTP_503_SERVICE_UNAVAILABLE,
-            detail="Firebase service unavailable"
-        )
-    
-    try:
-        update_data = {}
-        if display_name is not None:
-            update_data["display_name"] = display_name
-        if company is not None:
-            update_data["company"] = company
-        
-        if update_data:
-            # Update in Firestore
-            users_collection.document(current_user["uid"]).update(update_data)
-            
-            # Update display name in Firebase Auth if provided
-            if display_name is not None:
-                auth.update_user(
-                    current_user["uid"],
-                    display_name=display_name
-                )
-        
-        return {"message": "Profile updated successfully"}
-        
-    except Exception as e:
-        raise HTTPException(
-            status_code=status.HTTP_500_INTERNAL_SERVER_ERROR,
-            detail=f"Profile update failed: {str(e)}"
-        )
-
-@app.delete("/auth/account")
-async def delete_user_account(current_user: Dict[str, Any] = Depends(get_current_user)):
-    if not firebase_available:
-        raise HTTPException(
-            status_code=status.HTTP_503_SERVICE_UNAVAILABLE,
-            detail="Firebase service unavailable"
-        )
-    
-    try:
-        # Delete user data from Firestore
-        users_collection.document(current_user["uid"]).delete()
-        
-        # Delete user from Firebase Auth
-        auth.delete_user(current_user["uid"])
-        
-        return {"message": "Account deleted successfully"}
-        
-    except Exception as e:
-        raise HTTPException(
-            status_code=status.HTTP_500_INTERNAL_SERVER_ERROR,
-            detail=f"Account deletion failed: {str(e)}"
-        )
-
-# ------------------------
-# Protected endpoints (require authentication)
-# ------------------------
-@app.post("/submit", response_model=ScoreOutput)
-async def submit_project(
-    project_id: str = Form(...),
-    startup_name: str = Form(...),
-    phase: str = Form(...),
-    text: str = Form(...),
-    h2_produced: float = Form(...),
-    file: UploadFile = File(...),
-    current_user: Dict[str, Any] = Depends(get_current_user)
-):
-    if not firebase_available:
-        raise HTTPException(status_code=503, detail="Firebase service unavailable")
-    
-    existing = projects_collection.document(project_id).get()
-    if existing.exists:
-        data = existing.to_dict()
-        return ScoreOutput(
-            project_id=data["project_id"],
-            authenticity_confidence=data["authenticity_confidence"],
-            h2_score=data["h2_score"],
-            final_score=data["final_score"],
-            status=data["status"],
-            explanation={"reason": "Project already submitted"}
-        )
-
-    try:
-        img = Image.open(io.BytesIO(await file.read())).convert("RGB")
-    except Exception as e:
-        raise HTTPException(status_code=400, detail=f"Invalid image: {e}")
-
-    text_result = llama_verify_text(text)
-    image_result = verify_image(img)
-    authenticity_conf = round((text_result["confidence"] + image_result["confidence"]) / 2, 3)
-    h2_score = compute_h2_score(h2_produced)
-    final_score = combine_scores(authenticity_conf, h2_score)
-
-    status = (
-        "Approved for subsidy release" if final_score >= 6.5 and authenticity_conf >= 0.5
-        else "Needs manual review" if authenticity_conf < 0.5
-        else "Rejected"
-    )
-
-    projects_collection.document(project_id).set({
-        "project_id": project_id,
-        "startup_name": startup_name,
-        "phase": phase,
-        "text": text,
-        "h2_produced": h2_produced,
-        "image_filename": file.filename,
-        "authenticity_confidence": authenticity_conf,
-        "h2_score": h2_score,
-        "final_score": final_score,
-        "status": status,
-        "user_id": current_user["uid"],
-        "submitted_at": firestore.SERVER_TIMESTAMP
-    })
-
-    explanation = {
-        "text_check": text_result,
-        "image_check": image_result,
-        "authenticity_confidence": authenticity_conf,
-        "h2_normalized": h2_score,
-        "weights_used": {"authenticity": 0.6, "h2": 0.4}
-    }
-
-    return ScoreOutput(
-        project_id=project_id,
-        authenticity_confidence=authenticity_conf,
-        h2_score=h2_score,
-        final_score=final_score,
-        status=status,
-        explanation=explanation
-    )
-
-@app.get("/submissions")
-async def list_submissions(current_user: Dict[str, Any] = Depends(get_current_user)):
-    if not firebase_available:
-        raise HTTPException(status_code=503, detail="Firebase service unavailable")
-    
-    # Only show user's own submissions
-    docs = projects_collection.where("user_id", "==", current_user["uid"]).stream()
-    submissions = [doc.to_dict() for doc in docs]
-    return {"count": len(submissions), "submissions": submissions}
-
-@app.get("/health")
-async def health_check():
-    return {
-        "status": "healthy",
-        "firebase_available": firebase_available,
-        "text_model_available": generator is not None
-    }
-
-@app.get("/")
-async def root():
-    return {"message": "LLaMA Project Scoring API", "version": "1.0"}
+# Udavit Fast-API 
+import io
+import os
+import json
+from typing import Dict, Any, Optional
+from fastapi import FastAPI, File, UploadFile, Form, HTTPException, Depends, status
+from fastapi.security import HTTPBearer, HTTPAuthorizationCredentials
+from pydantic import BaseModel, EmailStr
+from PIL import Image
+from transformers import pipeline
+import firebase_admin
+from firebase_admin import credentials, firestore, auth
+from dotenv import load_dotenv
+
+# Load environment variables from .env file
+load_dotenv()
+
+# ------------------------
+# Security
+# ------------------------
+security = HTTPBearer()
+
+# ------------------------
+# Hugging Face text-generation pipeline
+# ------------------------
+try:
+    generator = pipeline("text-generation", model="sshleifer/tiny-gpt2", device=-1)
+except Exception as e:
+    print(f"⚠️ Warning: Could not load text generation model: {e}")
+    generator = None
+
+# ------------------------
+# Firebase setup
+# ------------------------
+try:
+    required_vars = [
+        "FIREBASE_TYPE",
+        "FIREBASE_PROJECT_ID",
+        "FIREBASE_PRIVATE_KEY_ID",
+        "FIREBASE_PRIVATE_KEY",
+        "FIREBASE_CLIENT_EMAIL",
+        "FIREBASE_CLIENT_ID",
+        "FIREBASE_AUTH_URI",
+        "FIREBASE_TOKEN_URI",
+        "FIREBASE_AUTH_PROVIDER_X509_CERT_URL",
+        "FIREBASE_CLIENT_X509_CERT_URL"
+    ]
+
+    if all(os.getenv(var) for var in required_vars):
+        cred_dict = {
+            "type": os.getenv("FIREBASE_TYPE"),
+            "project_id": os.getenv("FIREBASE_PROJECT_ID"),
+            "private_key_id": os.getenv("FIREBASE_PRIVATE_KEY_ID"),
+            "private_key": os.getenv("FIREBASE_PRIVATE_KEY").replace("\\n", "\n"),
+            "client_email": os.getenv("FIREBASE_CLIENT_EMAIL"),
+            "client_id": os.getenv("FIREBASE_CLIENT_ID"),
+            "auth_uri": os.getenv("FIREBASE_AUTH_URI"),
+            "token_uri": os.getenv("FIREBASE_TOKEN_URI"),
+            "auth_provider_x509_cert_url": os.getenv("FIREBASE_AUTH_PROVIDER_X509_CERT_URL"),
+            "client_x509_cert_url": os.getenv("FIREBASE_CLIENT_X509_CERT_URL"),
+        }
+
+        cred = credentials.Certificate(cred_dict)
+        firebase_admin.initialize_app(cred)
+        db = firestore.client()
+        projects_collection = db.collection("projects")
+        users_collection = db.collection("users")
+        firebase_available = True
+        print("✅ Firebase initialized successfully from environment variables")
+    else:
+        print("⚠️ Firebase environment variables not found. Firebase features will be disabled.")
+        firebase_available = False
+        db = None
+        projects_collection = None
+        users_collection = None
+except Exception as e:
+    print(f"❌ Firebase initialization failed: {e}")
+    firebase_available = False
+    db = None
+    projects_collection = None
+    users_collection = None
+
+# ------------------------
+# FastAPI app
+# ------------------------
+app = FastAPI(title="LLaMA Project Scoring API", version="1.0")
+
+# ------------------------
+# Response models
+# ------------------------
+class ScoreOutput(BaseModel):
+    project_id: str
+    authenticity_confidence: float
+    h2_score: float
+    final_score: float
+    status: str
+    explanation: Dict[str, Any]
+
+class UserCreate(BaseModel):
+    email: EmailStr
+    password: str
+    display_name: str
+    company: Optional[str] = None
+
+class UserLogin(BaseModel):
+    email: EmailStr
+    password: str
+
+class UserResponse(BaseModel):
+    uid: str
+    email: str
+    display_name: str
+    company: Optional[str] = None
+    email_verified: bool
+    created_at: str
+
+class AuthResponse(BaseModel):
+    user: UserResponse
+    token: str
+
+class PasswordResetRequest(BaseModel):
+    email: EmailStr
+
+class PasswordResetConfirm(BaseModel):
+    oob_code: str
+    new_password: str
+
+# ------------------------
+# Authentication middleware
+# ------------------------
+async def get_current_user(credentials: HTTPAuthorizationCredentials = Depends(security)) -> Dict[str, Any]:
+    if not firebase_available:
+        raise HTTPException(
+            status_code=status.HTTP_503_SERVICE_UNAVAILABLE,
+            detail="Firebase service unavailable"
+        )
+    
+    try:
+        # Verify the Firebase ID token
+        decoded_token = auth.verify_id_token(credentials.credentials)
+        uid = decoded_token['uid']
+        
+        # Get user data from Firestore
+        user_doc = users_collection.document(uid).get()
+        if not user_doc.exists:
+            raise HTTPException(
+                status_code=status.HTTP_404_NOT_FOUND,
+                detail="User not found"
+            )
+        
+        user_data = user_doc.to_dict()
+        user_data['uid'] = uid
+        return user_data
+        
+    except auth.InvalidIdTokenError:
+        raise HTTPException(
+            status_code=status.HTTP_401_UNAUTHORIZED,
+            detail="Invalid authentication token"
+        )
+    except Exception as e:
+        raise HTTPException(
+            status_code=status.HTTP_401_UNAUTHORIZED,
+            detail=f"Authentication failed: {str(e)}"
+        )
+
+# ------------------------
+# Helper functions
+# ------------------------
+def compute_h2_score(h2_produced: float, max_h2: float = 100.0) -> float:
+    if h2_produced <= 0:
+        return 0.0
+    return round(min(h2_produced / max_h2, 1.0), 3)
+
+def combine_scores(auth_conf: float, h2_score: float, weights=(0.6, 0.4)) -> float:
+    return round((auth_conf * weights[0] + h2_score * weights[1]) * 10, 3)
+
+def llama_verify_text(text: str) -> Dict[str, Any]:
+    if generator is None:
+        return {"confidence": 0.5, "reason": "Text generation model not available"}
+    
+    prompt = (
+        f"Assess the authenticity of this project:\n{text}\n"
+        "Respond with JSON: {\"confidence\": 0..1, \"reason\": \"short explanation\"}"
+    )
+    try:
+        response = generator(prompt, max_length=200, do_sample=False)
+        content = response[0]['generated_text']
+        start = content.find("{")
+        end = content.rfind("}") + 1
+        result_json = content[start:end] if start != -1 and end != -1 else '{}'
+        result = json.loads(result_json)
+        return {"confidence": float(result.get("confidence", 0.5)), "reason": result.get("reason", "")}
+    except Exception as e:
+        return {"confidence": 0.5, "reason": f"Text check failed: {e}"}
+
+def verify_image(img: Image.Image) -> Dict[str, Any]:
+    w, h = img.size
+    return {"confidence": 0.6, "reason": "Placeholder image verification", "size": [w, h]}
+
+# ------------------------
+# Authentication endpoints
+# ------------------------
+@app.post("/auth/register", response_model=AuthResponse)
+async def register_user(user_data: UserCreate):
+    if not firebase_available:
+        raise HTTPException(
+            status_code=status.HTTP_503_SERVICE_UNAVAILABLE,
+            detail="Firebase service unavailable"
+        )
+    
+    try:
+        # Create user in Firebase Auth
+        user_record = auth.create_user(
+            email=user_data.email,
+            password=user_data.password,
+            display_name=user_data.display_name
+        )
+        
+        # Store additional user data in Firestore
+        user_doc_data = {
+            "email": user_data.email,
+            "display_name": user_data.display_name,
+            "company": user_data.company,
+            "email_verified": user_record.email_verified,
+            "created_at": user_record.user_metadata.creation_timestamp.isoformat() if user_record.user_metadata.creation_timestamp else None
+        }
+        
+        users_collection.document(user_record.uid).set(user_doc_data)
+        
+        # Generate custom token for immediate login
+        custom_token = auth.create_custom_token(user_record.uid)
+        
+        # Return user data and token
+        return AuthResponse(
+            user=UserResponse(
+                uid=user_record.uid,
+                email=user_record.email,
+                display_name=user_record.display_name,
+                company=user_data.company,
+                email_verified=user_record.email_verified,
+                created_at=user_doc_data["created_at"] or ""
+            ),
+            token=custom_token.decode()
+        )
+        
+    except auth.EmailAlreadyExistsError:
+        raise HTTPException(
+            status_code=status.HTTP_400_BAD_REQUEST,
+            detail="User with this email already exists"
+        )
+    except Exception as e:
+        raise HTTPException(
+            status_code=status.HTTP_500_INTERNAL_SERVER_ERROR,
+            detail=f"Registration failed: {str(e)}"
+        )
+
+@app.post("/auth/login", response_model=AuthResponse)
+async def login_user(login_data: UserLogin):
+    if not firebase_available:
+        raise HTTPException(
+            status_code=status.HTTP_503_SERVICE_UNAVAILABLE,
+            detail="Firebase service unavailable"
+        )
+    
+    try:
+        # Get user by email
+        user_record = auth.get_user_by_email(login_data.email)
+        
+        # Get user data from Firestore
+        user_doc = users_collection.document(user_record.uid).get()
+        if not user_doc.exists:
+            raise HTTPException(
+                status_code=status.HTTP_404_NOT_FOUND,
+                detail="User not found"
+            )
+        
+        user_data = user_doc.to_dict()
+        
+        # Generate custom token
+        custom_token = auth.create_custom_token(user_record.uid)
+        
+        return AuthResponse(
+            user=UserResponse(
+                uid=user_record.uid,
+                email=user_record.email,
+                display_name=user_data.get("display_name", ""),
+                company=user_data.get("company"),
+                email_verified=user_record.email_verified,
+                created_at=user_data.get("created_at", "")
+            ),
+            token=custom_token.decode()
+        )
+        
+    except auth.UserNotFoundError:
+        raise HTTPException(
+            status_code=status.HTTP_404_NOT_FOUND,
+            detail="User not found"
+        )
+    except Exception as e:
+        raise HTTPException(
+            status_code=status.HTTP_500_INTERNAL_SERVER_ERROR,
+            detail=f"Login failed: {str(e)}"
+        )
+
+@app.post("/auth/password-reset")
+async def request_password_reset(reset_request: PasswordResetRequest):
+    if not firebase_available:
+        raise HTTPException(
+            status_code=status.HTTP_503_SERVICE_UNAVAILABLE,
+            detail="Firebase service unavailable"
+        )
+    
+    try:
+        # Generate password reset link
+        reset_link = auth.generate_password_reset_link(reset_request.email)
+        
+        # In a real application, you would send this link via email
+        # For now, we'll return it in the response
+        return {
+            "message": "Password reset link generated successfully",
+            "reset_link": reset_link
+        }
+        
+    except auth.UserNotFoundError:
+        raise HTTPException(
+            status_code=status.HTTP_404_NOT_FOUND,
+            detail="User not found"
+        )
+    except Exception as e:
+        raise HTTPException(
+            status_code=status.HTTP_500_INTERNAL_SERVER_ERROR,
+            detail=f"Password reset request failed: {str(e)}"
+        )
+
+@app.get("/auth/profile", response_model=UserResponse)
+async def get_user_profile(current_user: Dict[str, Any] = Depends(get_current_user)):
+    return UserResponse(
+        uid=current_user["uid"],
+        email=current_user["email"],
+        display_name=current_user["display_name"],
+        company=current_user.get("company"),
+        email_verified=current_user.get("email_verified", False),
+        created_at=current_user.get("created_at", "")
+    )
+
+@app.put("/auth/profile")
+async def update_user_profile(
+    display_name: Optional[str] = Form(None),
+    company: Optional[str] = Form(None),
+    current_user: Dict[str, Any] = Depends(get_current_user)
+):
+    if not firebase_available:
+        raise HTTPException(
+            status_code=status.HTTP_503_SERVICE_UNAVAILABLE,
+            detail="Firebase service unavailable"
+        )
+    
+    try:
+        update_data = {}
+        if display_name is not None:
+            update_data["display_name"] = display_name
+        if company is not None:
+            update_data["company"] = company
+        
+        if update_data:
+            # Update in Firestore
+            users_collection.document(current_user["uid"]).update(update_data)
+            
+            # Update display name in Firebase Auth if provided
+            if display_name is not None:
+                auth.update_user(
+                    current_user["uid"],
+                    display_name=display_name
+                )
+        
+        return {"message": "Profile updated successfully"}
+        
+    except Exception as e:
+        raise HTTPException(
+            status_code=status.HTTP_500_INTERNAL_SERVER_ERROR,
+            detail=f"Profile update failed: {str(e)}"
+        )
+
+@app.delete("/auth/account")
+async def delete_user_account(current_user: Dict[str, Any] = Depends(get_current_user)):
+    if not firebase_available:
+        raise HTTPException(
+            status_code=status.HTTP_503_SERVICE_UNAVAILABLE,
+            detail="Firebase service unavailable"
+        )
+    
+    try:
+        # Delete user data from Firestore
+        users_collection.document(current_user["uid"]).delete()
+        
+        # Delete user from Firebase Auth
+        auth.delete_user(current_user["uid"])
+        
+        return {"message": "Account deleted successfully"}
+        
+    except Exception as e:
+        raise HTTPException(
+            status_code=status.HTTP_500_INTERNAL_SERVER_ERROR,
+            detail=f"Account deletion failed: {str(e)}"
+        )
+
+# ------------------------
+# Protected endpoints (require authentication)
+# ------------------------
+@app.post("/submit", response_model=ScoreOutput)
+async def submit_project(
+    project_id: str = Form(...),
+    startup_name: str = Form(...),
+    phase: str = Form(...),
+    text: str = Form(...),
+    h2_produced: float = Form(...),
+    file: UploadFile = File(...),
+    current_user: Dict[str, Any] = Depends(get_current_user)
+):
+    if not firebase_available:
+        raise HTTPException(status_code=503, detail="Firebase service unavailable")
+    
+    existing = projects_collection.document(project_id).get()
+    if existing.exists:
+        data = existing.to_dict()
+        return ScoreOutput(
+            project_id=data["project_id"],
+            authenticity_confidence=data["authenticity_confidence"],
+            h2_score=data["h2_score"],
+            final_score=data["final_score"],
+            status=data["status"],
+            explanation={"reason": "Project already submitted"}
+        )
+
+    try:
+        img = Image.open(io.BytesIO(await file.read())).convert("RGB")
+    except Exception as e:
+        raise HTTPException(status_code=400, detail=f"Invalid image: {e}")
+
+    text_result = llama_verify_text(text)
+    image_result = verify_image(img)
+    authenticity_conf = round((text_result["confidence"] + image_result["confidence"]) / 2, 3)
+    h2_score = compute_h2_score(h2_produced)
+    final_score = combine_scores(authenticity_conf, h2_score)
+
+    status = (
+        "Approved for subsidy release" if final_score >= 6.5 and authenticity_conf >= 0.5
+        else "Needs manual review" if authenticity_conf < 0.5
+        else "Rejected"
+    )
+
+    projects_collection.document(project_id).set({
+        "project_id": project_id,
+        "startup_name": startup_name,
+        "phase": phase,
+        "text": text,
+        "h2_produced": h2_produced,
+        "image_filename": file.filename,
+        "authenticity_confidence": authenticity_conf,
+        "h2_score": h2_score,
+        "final_score": final_score,
+        "status": status,
+        "user_id": current_user["uid"],
+        "submitted_at": firestore.SERVER_TIMESTAMP
+    })
+
+    explanation = {
+        "text_check": text_result,
+        "image_check": image_result,
+        "authenticity_confidence": authenticity_conf,
+        "h2_normalized": h2_score,
+        "weights_used": {"authenticity": 0.6, "h2": 0.4}
+    }
+
+    return ScoreOutput(
+        project_id=project_id,
+        authenticity_confidence=authenticity_conf,
+        h2_score=h2_score,
+        final_score=final_score,
+        status=status,
+        explanation=explanation
+    )
+
+@app.get("/submissions")
+async def list_submissions(current_user: Dict[str, Any] = Depends(get_current_user)):
+    if not firebase_available:
+        raise HTTPException(status_code=503, detail="Firebase service unavailable")
+    
+    # Only show user's own submissions
+    docs = projects_collection.where("user_id", "==", current_user["uid"]).stream()
+    submissions = [doc.to_dict() for doc in docs]
+    return {"count": len(submissions), "submissions": submissions}
+
+@app.get("/health")
+async def health_check():
+    return {
+        "status": "healthy",
+        "firebase_available": firebase_available,
+        "text_model_available": generator is not None
+    }
+
+@app.get("/")
+async def root():
+    return {"message": "LLaMA Project Scoring API", "version": "1.0"}